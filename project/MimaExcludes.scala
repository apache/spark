/*
 * Licensed to the Apache Software Foundation (ASF) under one or more
 * contributor license agreements.  See the NOTICE file distributed with
 * this work for additional information regarding copyright ownership.
 * The ASF licenses this file to You under the Apache License, Version 2.0
 * (the "License"); you may not use this file except in compliance with
 * the License.  You may obtain a copy of the License at
 *
 *    http://www.apache.org/licenses/LICENSE-2.0
 *
 * Unless required by applicable law or agreed to in writing, software
 * distributed under the License is distributed on an "AS IS" BASIS,
 * WITHOUT WARRANTIES OR CONDITIONS OF ANY KIND, either express or implied.
 * See the License for the specific language governing permissions and
 * limitations under the License.
 */

import com.typesafe.tools.mima.core._
import com.typesafe.tools.mima.core.ProblemFilters._

/**
 * Additional excludes for checking of Spark's binary compatibility.
 *
 * The Mima build will automatically exclude @DeveloperApi and @Experimental classes. This acts
 * as an official audit of cases where we excluded other classes. Please use the narrowest
 * possible exclude here. MIMA will usually tell you what exclude to use, e.g.:
 *
 * ProblemFilters.exclude[MissingMethodProblem]("org.apache.spark.rdd.RDD.take")
 *
 * It is also possible to exclude Spark classes and packages. This should be used sparingly:
 *
 * MimaBuild.excludeSparkClass("graphx.util.collection.GraphXPrimitiveKeyOpenHashMap")
 */
object MimaExcludes {
  def excludes(version: String) = version match {
    case v if v.startsWith("1.6") =>
      Seq(
        MimaBuild.excludeSparkPackage("deploy"),
        MimaBuild.excludeSparkPackage("network"),
        MimaBuild.excludeSparkPackage("unsafe"),
        // These are needed if checking against the sbt build, since they are part of
        // the maven-generated artifacts in 1.3.
        excludePackage("org.spark-project.jetty"),
        MimaBuild.excludeSparkPackage("unused"),
        // SQL execution is considered private.
        excludePackage("org.apache.spark.sql.execution"),
        // SQL columnar is considered private.
        excludePackage("org.apache.spark.sql.columnar"),
        // The shuffle package is considered private.
        excludePackage("org.apache.spark.shuffle"),
        // The collections utlities are considered pricate.
        excludePackage("org.apache.spark.util.collection")
      ) ++
      MimaBuild.excludeSparkClass("streaming.flume.FlumeTestUtils") ++
      MimaBuild.excludeSparkClass("streaming.flume.PollingFlumeTestUtils") ++
      Seq(
        ProblemFilters.exclude[MissingMethodProblem](
          "org.apache.spark.ml.classification.LogisticCostFun.this"),
        ProblemFilters.exclude[MissingMethodProblem](
          "org.apache.spark.ml.classification.LogisticAggregator.add"),
        ProblemFilters.exclude[MissingMethodProblem](
          "org.apache.spark.ml.classification.LogisticAggregator.count"),
        ProblemFilters.exclude[MissingMethodProblem](
          "org.apache.spark.ml.classification.LogisticRegressionSummary.featuresCol")
      ) ++ Seq(
        // SPARK-10381 Fix types / units in private AskPermissionToCommitOutput RPC message.
        // This class is marked as `private` but MiMa still seems to be confused by the change.
        ProblemFilters.exclude[MissingMethodProblem](
          "org.apache.spark.scheduler.AskPermissionToCommitOutput.task"),
        ProblemFilters.exclude[IncompatibleResultTypeProblem](
          "org.apache.spark.scheduler.AskPermissionToCommitOutput.copy$default$2"),
        ProblemFilters.exclude[IncompatibleMethTypeProblem](
          "org.apache.spark.scheduler.AskPermissionToCommitOutput.copy"),
        ProblemFilters.exclude[MissingMethodProblem](
          "org.apache.spark.scheduler.AskPermissionToCommitOutput.taskAttempt"),
        ProblemFilters.exclude[IncompatibleResultTypeProblem](
          "org.apache.spark.scheduler.AskPermissionToCommitOutput.copy$default$3"),
        ProblemFilters.exclude[IncompatibleMethTypeProblem](
          "org.apache.spark.scheduler.AskPermissionToCommitOutput.this"),
        ProblemFilters.exclude[IncompatibleMethTypeProblem](
          "org.apache.spark.scheduler.AskPermissionToCommitOutput.apply")
      ) ++ Seq(
        ProblemFilters.exclude[MissingClassProblem](
          "org.apache.spark.shuffle.FileShuffleBlockResolver$ShuffleFileGroup")
      ) ++ Seq(
        ProblemFilters.exclude[MissingMethodProblem](
          "org.apache.spark.ml.regression.LeastSquaresAggregator.add"),
        ProblemFilters.exclude[MissingMethodProblem](
          "org.apache.spark.ml.regression.LeastSquaresCostFun.this"),
        ProblemFilters.exclude[MissingMethodProblem](
          "org.apache.spark.sql.SQLContext.clearLastInstantiatedContext"),
        ProblemFilters.exclude[MissingMethodProblem](
          "org.apache.spark.sql.SQLContext.setLastInstantiatedContext"),
        ProblemFilters.exclude[MissingClassProblem](
          "org.apache.spark.sql.SQLContext$SQLSession"),
        ProblemFilters.exclude[MissingMethodProblem](
          "org.apache.spark.sql.SQLContext.detachSession"),
        ProblemFilters.exclude[MissingMethodProblem](
          "org.apache.spark.sql.SQLContext.tlSession"),
        ProblemFilters.exclude[MissingMethodProblem](
          "org.apache.spark.sql.SQLContext.defaultSession"),
        ProblemFilters.exclude[MissingMethodProblem](
          "org.apache.spark.sql.SQLContext.currentSession"),
        ProblemFilters.exclude[MissingMethodProblem](
          "org.apache.spark.sql.SQLContext.openSession"),
        ProblemFilters.exclude[MissingMethodProblem](
          "org.apache.spark.sql.SQLContext.setSession"),
        ProblemFilters.exclude[MissingMethodProblem](
          "org.apache.spark.sql.SQLContext.createSession")
      ) ++ Seq(
        ProblemFilters.exclude[MissingMethodProblem](
          "org.apache.spark.SparkContext.preferredNodeLocationData_="),
        ProblemFilters.exclude[MissingClassProblem](
          "org.apache.spark.rdd.MapPartitionsWithPreparationRDD"),
        ProblemFilters.exclude[MissingClassProblem](
          "org.apache.spark.rdd.MapPartitionsWithPreparationRDD$")
      ) ++ Seq(
<<<<<<< HEAD
        // SPARK-4557 Changed foreachRDD to use VoidFunction
        ProblemFilters.exclude[MissingMethodProblem](
          "org.apache.spark.streaming.api.java.JavaDStreamLike.foreachRDD")
=======
        // SPARK-11485
        ProblemFilters.exclude[MissingMethodProblem]("org.apache.spark.sql.DataFrameHolder.df"),
        // SPARK-11541 mark various JDBC dialects as private
        ProblemFilters.exclude[MissingMethodProblem]("org.apache.spark.sql.jdbc.NoopDialect.productElement"),
        ProblemFilters.exclude[MissingMethodProblem]("org.apache.spark.sql.jdbc.NoopDialect.productArity"),
        ProblemFilters.exclude[MissingMethodProblem]("org.apache.spark.sql.jdbc.NoopDialect.canEqual"),
        ProblemFilters.exclude[MissingMethodProblem]("org.apache.spark.sql.jdbc.NoopDialect.productIterator"),
        ProblemFilters.exclude[MissingMethodProblem]("org.apache.spark.sql.jdbc.NoopDialect.productPrefix"),
        ProblemFilters.exclude[MissingMethodProblem]("org.apache.spark.sql.jdbc.NoopDialect.toString"),
        ProblemFilters.exclude[MissingMethodProblem]("org.apache.spark.sql.jdbc.NoopDialect.hashCode"),
        ProblemFilters.exclude[MissingTypesProblem]("org.apache.spark.sql.jdbc.PostgresDialect$"),
        ProblemFilters.exclude[MissingMethodProblem]("org.apache.spark.sql.jdbc.PostgresDialect.productElement"),
        ProblemFilters.exclude[MissingMethodProblem]("org.apache.spark.sql.jdbc.PostgresDialect.productArity"),
        ProblemFilters.exclude[MissingMethodProblem]("org.apache.spark.sql.jdbc.PostgresDialect.canEqual"),
        ProblemFilters.exclude[MissingMethodProblem]("org.apache.spark.sql.jdbc.PostgresDialect.productIterator"),
        ProblemFilters.exclude[MissingMethodProblem]("org.apache.spark.sql.jdbc.PostgresDialect.productPrefix"),
        ProblemFilters.exclude[MissingMethodProblem]("org.apache.spark.sql.jdbc.PostgresDialect.toString"),
        ProblemFilters.exclude[MissingMethodProblem]("org.apache.spark.sql.jdbc.PostgresDialect.hashCode"),
        ProblemFilters.exclude[MissingTypesProblem]("org.apache.spark.sql.jdbc.NoopDialect$")
>>>>>>> 6d0ead32
      )
    case v if v.startsWith("1.5") =>
      Seq(
        MimaBuild.excludeSparkPackage("network"),
        MimaBuild.excludeSparkPackage("deploy"),
        // These are needed if checking against the sbt build, since they are part of
        // the maven-generated artifacts in 1.3.
        excludePackage("org.spark-project.jetty"),
        MimaBuild.excludeSparkPackage("unused"),
        // JavaRDDLike is not meant to be extended by user programs
        ProblemFilters.exclude[MissingMethodProblem](
          "org.apache.spark.api.java.JavaRDDLike.partitioner"),
        // Modification of private static method
        ProblemFilters.exclude[IncompatibleMethTypeProblem](
          "org.apache.spark.streaming.kafka.KafkaUtils.org$apache$spark$streaming$kafka$KafkaUtils$$leadersForRanges"),
        // Mima false positive (was a private[spark] class)
        ProblemFilters.exclude[MissingClassProblem](
          "org.apache.spark.util.collection.PairIterator"),
        // Removing a testing method from a private class
        ProblemFilters.exclude[MissingMethodProblem](
          "org.apache.spark.streaming.kafka.KafkaTestUtils.waitUntilLeaderOffset"),
        // While private MiMa is still not happy about the changes,
        ProblemFilters.exclude[MissingMethodProblem](
          "org.apache.spark.ml.regression.LeastSquaresAggregator.this"),
        ProblemFilters.exclude[MissingMethodProblem](
          "org.apache.spark.ml.regression.LeastSquaresCostFun.this"),
        ProblemFilters.exclude[MissingMethodProblem](
          "org.apache.spark.ml.classification.LogisticCostFun.this"),
        // SQL execution is considered private.
        excludePackage("org.apache.spark.sql.execution"),
        // The old JSON RDD is removed in favor of streaming Jackson
        ProblemFilters.exclude[MissingClassProblem]("org.apache.spark.sql.json.JsonRDD$"),
        ProblemFilters.exclude[MissingClassProblem]("org.apache.spark.sql.json.JsonRDD"),
        // local function inside a method
        ProblemFilters.exclude[MissingMethodProblem](
          "org.apache.spark.sql.SQLContext.org$apache$spark$sql$SQLContext$$needsConversion$1"),
        ProblemFilters.exclude[MissingMethodProblem](
          "org.apache.spark.sql.UDFRegistration.org$apache$spark$sql$UDFRegistration$$builder$24")
      ) ++ Seq(
        // SPARK-8479 Add numNonzeros and numActives to Matrix.
        ProblemFilters.exclude[MissingMethodProblem](
          "org.apache.spark.mllib.linalg.Matrix.numNonzeros"),
        ProblemFilters.exclude[MissingMethodProblem](
          "org.apache.spark.mllib.linalg.Matrix.numActives")
      ) ++ Seq(
        // SPARK-8914 Remove RDDApi
        ProblemFilters.exclude[MissingClassProblem]("org.apache.spark.sql.RDDApi")
      ) ++ Seq(
        // SPARK-7292 Provide operator to truncate lineage cheaply
        ProblemFilters.exclude[AbstractClassProblem](
          "org.apache.spark.rdd.RDDCheckpointData"),
        ProblemFilters.exclude[AbstractClassProblem](
          "org.apache.spark.rdd.CheckpointRDD")
      ) ++ Seq(
        // SPARK-8701 Add input metadata in the batch page.
        ProblemFilters.exclude[MissingClassProblem](
          "org.apache.spark.streaming.scheduler.InputInfo$"),
        ProblemFilters.exclude[MissingClassProblem](
          "org.apache.spark.streaming.scheduler.InputInfo")
      ) ++ Seq(
        // SPARK-6797 Support YARN modes for SparkR
        ProblemFilters.exclude[MissingMethodProblem](
          "org.apache.spark.api.r.PairwiseRRDD.this"),
        ProblemFilters.exclude[MissingMethodProblem](
          "org.apache.spark.api.r.RRDD.createRWorker"),
        ProblemFilters.exclude[MissingMethodProblem](
          "org.apache.spark.api.r.RRDD.this"),
        ProblemFilters.exclude[MissingMethodProblem](
          "org.apache.spark.api.r.StringRRDD.this"),
        ProblemFilters.exclude[MissingMethodProblem](
          "org.apache.spark.api.r.BaseRRDD.this")
      ) ++ Seq(
        // SPARK-7422 add argmax for sparse vectors
        ProblemFilters.exclude[MissingMethodProblem](
          "org.apache.spark.mllib.linalg.Vector.argmax")
      ) ++ Seq(
        // SPARK-8906 Move all internal data source classes into execution.datasources
        ProblemFilters.exclude[MissingClassProblem]("org.apache.spark.sql.sources.ResolvedDataSource"),
        ProblemFilters.exclude[MissingClassProblem]("org.apache.spark.sql.sources.PreInsertCastAndRename$"),
        ProblemFilters.exclude[MissingClassProblem]("org.apache.spark.sql.sources.CreateTableUsingAsSelect$"),
        ProblemFilters.exclude[MissingClassProblem]("org.apache.spark.sql.sources.InsertIntoDataSource$"),
        ProblemFilters.exclude[MissingClassProblem]("org.apache.spark.sql.sources.SqlNewHadoopPartition"),
        ProblemFilters.exclude[MissingClassProblem]("org.apache.spark.sql.sources.PartitioningUtils$PartitionValues$"),
        ProblemFilters.exclude[MissingClassProblem]("org.apache.spark.sql.sources.DefaultWriterContainer"),
        ProblemFilters.exclude[MissingClassProblem]("org.apache.spark.sql.sources.PartitioningUtils$PartitionValues"),
        ProblemFilters.exclude[MissingClassProblem]("org.apache.spark.sql.sources.RefreshTable$"),
        ProblemFilters.exclude[MissingClassProblem]("org.apache.spark.sql.sources.CreateTempTableUsing$"),
        ProblemFilters.exclude[MissingClassProblem]("org.apache.spark.sql.sources.PartitionSpec"),
        ProblemFilters.exclude[MissingClassProblem]("org.apache.spark.sql.sources.DynamicPartitionWriterContainer"),
        ProblemFilters.exclude[MissingClassProblem]("org.apache.spark.sql.sources.CreateTableUsingAsSelect"),
        ProblemFilters.exclude[MissingClassProblem]("org.apache.spark.sql.sources.SqlNewHadoopRDD$"),
        ProblemFilters.exclude[MissingClassProblem]("org.apache.spark.sql.sources.DescribeCommand$"),
        ProblemFilters.exclude[MissingClassProblem]("org.apache.spark.sql.sources.PartitioningUtils$"),
        ProblemFilters.exclude[MissingClassProblem]("org.apache.spark.sql.sources.SqlNewHadoopRDD"),
        ProblemFilters.exclude[MissingClassProblem]("org.apache.spark.sql.sources.PreInsertCastAndRename"),
        ProblemFilters.exclude[MissingClassProblem]("org.apache.spark.sql.sources.Partition$"),
        ProblemFilters.exclude[MissingClassProblem]("org.apache.spark.sql.sources.LogicalRelation$"),
        ProblemFilters.exclude[MissingClassProblem]("org.apache.spark.sql.sources.PartitioningUtils"),
        ProblemFilters.exclude[MissingClassProblem]("org.apache.spark.sql.sources.LogicalRelation"),
        ProblemFilters.exclude[MissingClassProblem]("org.apache.spark.sql.sources.Partition"),
        ProblemFilters.exclude[MissingClassProblem]("org.apache.spark.sql.sources.BaseWriterContainer"),
        ProblemFilters.exclude[MissingClassProblem]("org.apache.spark.sql.sources.PreWriteCheck"),
        ProblemFilters.exclude[MissingClassProblem]("org.apache.spark.sql.sources.CreateTableUsing"),
        ProblemFilters.exclude[MissingClassProblem]("org.apache.spark.sql.sources.RefreshTable"),
        ProblemFilters.exclude[MissingClassProblem]("org.apache.spark.sql.sources.SqlNewHadoopRDD$NewHadoopMapPartitionsWithSplitRDD"),
        ProblemFilters.exclude[MissingClassProblem]("org.apache.spark.sql.sources.DataSourceStrategy$"),
        ProblemFilters.exclude[MissingClassProblem]("org.apache.spark.sql.sources.CreateTempTableUsing"),
        ProblemFilters.exclude[MissingClassProblem]("org.apache.spark.sql.sources.CreateTempTableUsingAsSelect$"),
        ProblemFilters.exclude[MissingClassProblem]("org.apache.spark.sql.sources.CreateTempTableUsingAsSelect"),
        ProblemFilters.exclude[MissingClassProblem]("org.apache.spark.sql.sources.CreateTableUsing$"),
        ProblemFilters.exclude[MissingClassProblem]("org.apache.spark.sql.sources.ResolvedDataSource$"),
        ProblemFilters.exclude[MissingClassProblem]("org.apache.spark.sql.sources.PreWriteCheck$"),
        ProblemFilters.exclude[MissingClassProblem]("org.apache.spark.sql.sources.InsertIntoDataSource"),
        ProblemFilters.exclude[MissingClassProblem]("org.apache.spark.sql.sources.InsertIntoHadoopFsRelation"),
        ProblemFilters.exclude[MissingClassProblem]("org.apache.spark.sql.sources.DDLParser"),
        ProblemFilters.exclude[MissingClassProblem]("org.apache.spark.sql.sources.CaseInsensitiveMap"),
        ProblemFilters.exclude[MissingClassProblem]("org.apache.spark.sql.sources.InsertIntoHadoopFsRelation$"),
        ProblemFilters.exclude[MissingClassProblem]("org.apache.spark.sql.sources.DataSourceStrategy"),
        ProblemFilters.exclude[MissingClassProblem]("org.apache.spark.sql.sources.SqlNewHadoopRDD$NewHadoopMapPartitionsWithSplitRDD$"),
        ProblemFilters.exclude[MissingClassProblem]("org.apache.spark.sql.sources.PartitionSpec$"),
        ProblemFilters.exclude[MissingClassProblem]("org.apache.spark.sql.sources.DescribeCommand"),
        ProblemFilters.exclude[MissingClassProblem]("org.apache.spark.sql.sources.DDLException"),
        // SPARK-9763 Minimize exposure of internal SQL classes
        excludePackage("org.apache.spark.sql.parquet"),
        excludePackage("org.apache.spark.sql.json"),
        ProblemFilters.exclude[MissingClassProblem]("org.apache.spark.sql.jdbc.JDBCRDD$DecimalConversion$"),
        ProblemFilters.exclude[MissingClassProblem]("org.apache.spark.sql.jdbc.JDBCPartition"),
        ProblemFilters.exclude[MissingClassProblem]("org.apache.spark.sql.jdbc.JdbcUtils$"),
        ProblemFilters.exclude[MissingClassProblem]("org.apache.spark.sql.jdbc.JDBCRDD$DecimalConversion"),
        ProblemFilters.exclude[MissingClassProblem]("org.apache.spark.sql.jdbc.JDBCPartitioningInfo$"),
        ProblemFilters.exclude[MissingClassProblem]("org.apache.spark.sql.jdbc.JDBCPartition$"),
        ProblemFilters.exclude[MissingClassProblem]("org.apache.spark.sql.jdbc.package"),
        ProblemFilters.exclude[MissingClassProblem]("org.apache.spark.sql.jdbc.JDBCRDD$JDBCConversion"),
        ProblemFilters.exclude[MissingClassProblem]("org.apache.spark.sql.jdbc.JDBCRDD$"),
        ProblemFilters.exclude[MissingClassProblem]("org.apache.spark.sql.jdbc.package$DriverWrapper"),
        ProblemFilters.exclude[MissingClassProblem]("org.apache.spark.sql.jdbc.JDBCRDD"),
        ProblemFilters.exclude[MissingClassProblem]("org.apache.spark.sql.jdbc.JDBCPartitioningInfo"),
        ProblemFilters.exclude[MissingClassProblem]("org.apache.spark.sql.jdbc.JdbcUtils"),
        ProblemFilters.exclude[MissingClassProblem]("org.apache.spark.sql.jdbc.DefaultSource"),
        ProblemFilters.exclude[MissingClassProblem]("org.apache.spark.sql.jdbc.JDBCRelation$"),
        ProblemFilters.exclude[MissingClassProblem]("org.apache.spark.sql.jdbc.package$"),
        ProblemFilters.exclude[MissingClassProblem]("org.apache.spark.sql.jdbc.JDBCRelation")
      ) ++ Seq(
        // SPARK-4751 Dynamic allocation for standalone mode
        ProblemFilters.exclude[MissingMethodProblem](
          "org.apache.spark.SparkContext.supportDynamicAllocation")
      ) ++ Seq(
        // SPARK-9580: Remove SQL test singletons
        ProblemFilters.exclude[MissingClassProblem](
          "org.apache.spark.sql.test.LocalSQLContext$SQLSession"),
        ProblemFilters.exclude[MissingClassProblem](
          "org.apache.spark.sql.test.LocalSQLContext"),
        ProblemFilters.exclude[MissingClassProblem](
          "org.apache.spark.sql.test.TestSQLContext"),
        ProblemFilters.exclude[MissingClassProblem](
          "org.apache.spark.sql.test.TestSQLContext$")
      ) ++ Seq(
        // SPARK-9704 Made ProbabilisticClassifier, Identifiable, VectorUDT public APIs
        ProblemFilters.exclude[IncompatibleResultTypeProblem](
          "org.apache.spark.mllib.linalg.VectorUDT.serialize")
      ) ++ Seq(
        // SPARK-10381 Fix types / units in private AskPermissionToCommitOutput RPC message.
        // This class is marked as `private` but MiMa still seems to be confused by the change.
        ProblemFilters.exclude[MissingMethodProblem](
          "org.apache.spark.scheduler.AskPermissionToCommitOutput.task"),
        ProblemFilters.exclude[IncompatibleResultTypeProblem](
          "org.apache.spark.scheduler.AskPermissionToCommitOutput.copy$default$2"),
        ProblemFilters.exclude[IncompatibleMethTypeProblem](
          "org.apache.spark.scheduler.AskPermissionToCommitOutput.copy"),
        ProblemFilters.exclude[MissingMethodProblem](
          "org.apache.spark.scheduler.AskPermissionToCommitOutput.taskAttempt"),
        ProblemFilters.exclude[IncompatibleResultTypeProblem](
          "org.apache.spark.scheduler.AskPermissionToCommitOutput.copy$default$3"),
        ProblemFilters.exclude[IncompatibleMethTypeProblem](
          "org.apache.spark.scheduler.AskPermissionToCommitOutput.this"),
        ProblemFilters.exclude[IncompatibleMethTypeProblem](
          "org.apache.spark.scheduler.AskPermissionToCommitOutput.apply")
      )

    case v if v.startsWith("1.4") =>
      Seq(
        MimaBuild.excludeSparkPackage("deploy"),
        MimaBuild.excludeSparkPackage("ml"),
        // SPARK-7910 Adding a method to get the partioner to JavaRDD,
        ProblemFilters.exclude[MissingMethodProblem]("org.apache.spark.api.java.JavaRDDLike.partitioner"),
        // SPARK-5922 Adding a generalized diff(other: RDD[(VertexId, VD)]) to VertexRDD
        ProblemFilters.exclude[MissingMethodProblem]("org.apache.spark.graphx.VertexRDD.diff"),
        // These are needed if checking against the sbt build, since they are part of
        // the maven-generated artifacts in 1.3.
        excludePackage("org.spark-project.jetty"),
        MimaBuild.excludeSparkPackage("unused"),
        ProblemFilters.exclude[MissingClassProblem]("com.google.common.base.Optional"),
        ProblemFilters.exclude[IncompatibleResultTypeProblem](
          "org.apache.spark.rdd.JdbcRDD.compute"),
        ProblemFilters.exclude[IncompatibleResultTypeProblem](
          "org.apache.spark.broadcast.HttpBroadcastFactory.newBroadcast"),
        ProblemFilters.exclude[IncompatibleResultTypeProblem](
          "org.apache.spark.broadcast.TorrentBroadcastFactory.newBroadcast"),
        ProblemFilters.exclude[MissingClassProblem](
          "org.apache.spark.scheduler.OutputCommitCoordinator$OutputCommitCoordinatorEndpoint")
      ) ++ Seq(
        // SPARK-4655 - Making Stage an Abstract class broke binary compatility even though
        // the stage class is defined as private[spark]
        ProblemFilters.exclude[AbstractClassProblem]("org.apache.spark.scheduler.Stage")
      ) ++ Seq(
        // SPARK-6510 Add a Graph#minus method acting as Set#difference
        ProblemFilters.exclude[MissingMethodProblem]("org.apache.spark.graphx.VertexRDD.minus")
      ) ++ Seq(
        // SPARK-6492 Fix deadlock in SparkContext.stop()
        ProblemFilters.exclude[MissingMethodProblem]("org.apache.spark.SparkContext.org$" +
            "apache$spark$SparkContext$$SPARK_CONTEXT_CONSTRUCTOR_LOCK")
      )++ Seq(
        // SPARK-6693 add tostring with max lines and width for matrix
        ProblemFilters.exclude[MissingMethodProblem](
          "org.apache.spark.mllib.linalg.Matrix.toString")
      )++ Seq(
        // SPARK-6703 Add getOrCreate method to SparkContext
        ProblemFilters.exclude[IncompatibleResultTypeProblem]
            ("org.apache.spark.SparkContext.org$apache$spark$SparkContext$$activeContext")
      )++ Seq(
        // SPARK-7090 Introduce LDAOptimizer to LDA to further improve extensibility
        ProblemFilters.exclude[MissingClassProblem](
          "org.apache.spark.mllib.clustering.LDA$EMOptimizer")
      ) ++ Seq(
        // SPARK-6756 add toSparse, toDense, numActives, numNonzeros, and compressed to Vector
        ProblemFilters.exclude[MissingMethodProblem](
          "org.apache.spark.mllib.linalg.Vector.compressed"),
        ProblemFilters.exclude[MissingMethodProblem](
          "org.apache.spark.mllib.linalg.Vector.toDense"),
        ProblemFilters.exclude[MissingMethodProblem](
          "org.apache.spark.mllib.linalg.Vector.numNonzeros"),
        ProblemFilters.exclude[MissingMethodProblem](
          "org.apache.spark.mllib.linalg.Vector.toSparse"),
        ProblemFilters.exclude[MissingMethodProblem](
          "org.apache.spark.mllib.linalg.Vector.numActives"),
        // SPARK-7681 add SparseVector support for gemv
        ProblemFilters.exclude[MissingMethodProblem](
          "org.apache.spark.mllib.linalg.Matrix.multiply"),
        ProblemFilters.exclude[MissingMethodProblem](
          "org.apache.spark.mllib.linalg.DenseMatrix.multiply"),
        ProblemFilters.exclude[MissingMethodProblem](
          "org.apache.spark.mllib.linalg.SparseMatrix.multiply")
      ) ++ Seq(
        // Execution should never be included as its always internal.
        MimaBuild.excludeSparkPackage("sql.execution"),
        // This `protected[sql]` method was removed in 1.3.1
        ProblemFilters.exclude[MissingMethodProblem](
          "org.apache.spark.sql.SQLContext.checkAnalysis"),
        // These `private[sql]` class were removed in 1.4.0:
        ProblemFilters.exclude[MissingClassProblem](
          "org.apache.spark.sql.execution.AddExchange"),
        ProblemFilters.exclude[MissingClassProblem](
          "org.apache.spark.sql.execution.AddExchange$"),
        ProblemFilters.exclude[MissingClassProblem](
          "org.apache.spark.sql.parquet.PartitionSpec"),
        ProblemFilters.exclude[MissingClassProblem](
          "org.apache.spark.sql.parquet.PartitionSpec$"),
        ProblemFilters.exclude[MissingClassProblem](
          "org.apache.spark.sql.parquet.Partition"),
        ProblemFilters.exclude[MissingClassProblem](
          "org.apache.spark.sql.parquet.Partition$"),
        ProblemFilters.exclude[MissingClassProblem](
          "org.apache.spark.sql.parquet.ParquetRelation2$PartitionValues"),
        ProblemFilters.exclude[MissingClassProblem](
          "org.apache.spark.sql.parquet.ParquetRelation2$PartitionValues$"),
        ProblemFilters.exclude[MissingClassProblem](
          "org.apache.spark.sql.parquet.ParquetRelation2"),
        ProblemFilters.exclude[MissingClassProblem](
          "org.apache.spark.sql.parquet.ParquetRelation2$"),
        ProblemFilters.exclude[MissingClassProblem](
          "org.apache.spark.sql.parquet.ParquetRelation2$MetadataCache"),
        // These test support classes were moved out of src/main and into src/test:
        ProblemFilters.exclude[MissingClassProblem](
          "org.apache.spark.sql.parquet.ParquetTestData"),
        ProblemFilters.exclude[MissingClassProblem](
          "org.apache.spark.sql.parquet.ParquetTestData$"),
        ProblemFilters.exclude[MissingClassProblem](
          "org.apache.spark.sql.parquet.TestGroupWriteSupport"),
        ProblemFilters.exclude[MissingClassProblem]("org.apache.spark.sql.CachedData"),
        ProblemFilters.exclude[MissingClassProblem]("org.apache.spark.sql.CachedData$"),
        ProblemFilters.exclude[MissingClassProblem]("org.apache.spark.sql.CacheManager"),
        // TODO: Remove the following rule once ParquetTest has been moved to src/test.
        ProblemFilters.exclude[MissingClassProblem](
          "org.apache.spark.sql.parquet.ParquetTest")
      ) ++ Seq(
        // SPARK-7530 Added StreamingContext.getState()
        ProblemFilters.exclude[MissingMethodProblem](
          "org.apache.spark.streaming.StreamingContext.state_=")
      ) ++ Seq(
        // SPARK-7081 changed ShuffleWriter from a trait to an abstract class and removed some
        // unnecessary type bounds in order to fix some compiler warnings that occurred when
        // implementing this interface in Java. Note that ShuffleWriter is private[spark].
        ProblemFilters.exclude[IncompatibleTemplateDefProblem](
          "org.apache.spark.shuffle.ShuffleWriter")
      ) ++ Seq(
        // SPARK-6888 make jdbc driver handling user definable
        // This patch renames some classes to API friendly names.
        ProblemFilters.exclude[MissingClassProblem]("org.apache.spark.sql.jdbc.DriverQuirks$"),
        ProblemFilters.exclude[MissingClassProblem]("org.apache.spark.sql.jdbc.DriverQuirks"),
        ProblemFilters.exclude[MissingClassProblem]("org.apache.spark.sql.jdbc.PostgresQuirks"),
        ProblemFilters.exclude[MissingClassProblem]("org.apache.spark.sql.jdbc.NoQuirks"),
        ProblemFilters.exclude[MissingClassProblem]("org.apache.spark.sql.jdbc.MySQLQuirks")
      )

    case v if v.startsWith("1.3") =>
      Seq(
        MimaBuild.excludeSparkPackage("deploy"),
        MimaBuild.excludeSparkPackage("ml"),
        // These are needed if checking against the sbt build, since they are part of
        // the maven-generated artifacts in the 1.2 build.
        MimaBuild.excludeSparkPackage("unused"),
        ProblemFilters.exclude[MissingClassProblem]("com.google.common.base.Optional")
      ) ++ Seq(
        // SPARK-2321
        ProblemFilters.exclude[MissingMethodProblem](
          "org.apache.spark.SparkStageInfoImpl.this"),
        ProblemFilters.exclude[MissingMethodProblem](
          "org.apache.spark.SparkStageInfo.submissionTime")
      ) ++ Seq(
        // SPARK-4614
        ProblemFilters.exclude[MissingMethodProblem](
          "org.apache.spark.mllib.linalg.Matrices.randn"),
        ProblemFilters.exclude[MissingMethodProblem](
          "org.apache.spark.mllib.linalg.Matrices.rand")
      ) ++ Seq(
        // SPARK-5321
        ProblemFilters.exclude[MissingMethodProblem](
          "org.apache.spark.mllib.linalg.SparseMatrix.transposeMultiply"),
        ProblemFilters.exclude[MissingMethodProblem](
          "org.apache.spark.mllib.linalg.Matrix.transpose"),
        ProblemFilters.exclude[MissingMethodProblem](
          "org.apache.spark.mllib.linalg.DenseMatrix.transposeMultiply"),
        ProblemFilters.exclude[MissingMethodProblem]("org.apache.spark.mllib.linalg.Matrix." +
            "org$apache$spark$mllib$linalg$Matrix$_setter_$isTransposed_="),
        ProblemFilters.exclude[MissingMethodProblem](
          "org.apache.spark.mllib.linalg.Matrix.isTransposed"),
        ProblemFilters.exclude[MissingMethodProblem](
          "org.apache.spark.mllib.linalg.Matrix.foreachActive")
      ) ++ Seq(
        // SPARK-5540
        ProblemFilters.exclude[MissingMethodProblem](
          "org.apache.spark.mllib.recommendation.ALS.solveLeastSquares"),
        // SPARK-5536
        ProblemFilters.exclude[MissingMethodProblem](
          "org.apache.spark.mllib.recommendation.ALS.org$apache$spark$mllib$recommendation$ALS$^dateFeatures"),
        ProblemFilters.exclude[MissingMethodProblem](
          "org.apache.spark.mllib.recommendation.ALS.org$apache$spark$mllib$recommendation$ALS$^dateBlock")
      ) ++ Seq(
        // SPARK-3325
        ProblemFilters.exclude[MissingMethodProblem](
          "org.apache.spark.streaming.api.java.JavaDStreamLike.print"),
        // SPARK-2757
        ProblemFilters.exclude[IncompatibleResultTypeProblem](
          "org.apache.spark.streaming.flume.sink.SparkAvroCallbackHandler." +
            "removeAndGetProcessor")
      ) ++ Seq(
        // SPARK-5123 (SparkSQL data type change) - alpha component only
        ProblemFilters.exclude[IncompatibleResultTypeProblem](
          "org.apache.spark.ml.feature.HashingTF.outputDataType"),
        ProblemFilters.exclude[IncompatibleResultTypeProblem](
          "org.apache.spark.ml.feature.Tokenizer.outputDataType"),
        ProblemFilters.exclude[IncompatibleMethTypeProblem](
          "org.apache.spark.ml.feature.Tokenizer.validateInputType"),
        ProblemFilters.exclude[IncompatibleMethTypeProblem](
          "org.apache.spark.ml.classification.LogisticRegressionModel.validateAndTransformSchema"),
        ProblemFilters.exclude[IncompatibleMethTypeProblem](
          "org.apache.spark.ml.classification.LogisticRegression.validateAndTransformSchema")
      ) ++ Seq(
        // SPARK-4014
        ProblemFilters.exclude[MissingMethodProblem](
          "org.apache.spark.TaskContext.taskAttemptId"),
        ProblemFilters.exclude[MissingMethodProblem](
          "org.apache.spark.TaskContext.attemptNumber")
      ) ++ Seq(
        // SPARK-5166 Spark SQL API stabilization
        ProblemFilters.exclude[IncompatibleMethTypeProblem]("org.apache.spark.ml.Transformer.transform"),
        ProblemFilters.exclude[IncompatibleMethTypeProblem]("org.apache.spark.ml.Estimator.fit"),
        ProblemFilters.exclude[MissingMethodProblem]("org.apache.spark.ml.Transformer.transform"),
        ProblemFilters.exclude[IncompatibleMethTypeProblem]("org.apache.spark.ml.Pipeline.fit"),
        ProblemFilters.exclude[IncompatibleMethTypeProblem]("org.apache.spark.ml.PipelineModel.transform"),
        ProblemFilters.exclude[MissingMethodProblem]("org.apache.spark.ml.Estimator.fit"),
        ProblemFilters.exclude[IncompatibleMethTypeProblem]("org.apache.spark.ml.Evaluator.evaluate"),
        ProblemFilters.exclude[MissingMethodProblem]("org.apache.spark.ml.Evaluator.evaluate"),
        ProblemFilters.exclude[IncompatibleMethTypeProblem]("org.apache.spark.ml.tuning.CrossValidator.fit"),
        ProblemFilters.exclude[IncompatibleMethTypeProblem]("org.apache.spark.ml.tuning.CrossValidatorModel.transform"),
        ProblemFilters.exclude[IncompatibleMethTypeProblem]("org.apache.spark.ml.feature.StandardScaler.fit"),
        ProblemFilters.exclude[IncompatibleMethTypeProblem]("org.apache.spark.ml.feature.StandardScalerModel.transform"),
        ProblemFilters.exclude[IncompatibleMethTypeProblem]("org.apache.spark.ml.classification.LogisticRegressionModel.transform"),
        ProblemFilters.exclude[IncompatibleMethTypeProblem]("org.apache.spark.ml.classification.LogisticRegression.fit"),
        ProblemFilters.exclude[IncompatibleMethTypeProblem]("org.apache.spark.ml.evaluation.BinaryClassificationEvaluator.evaluate")
      ) ++ Seq(
        // SPARK-5270
        ProblemFilters.exclude[MissingMethodProblem](
          "org.apache.spark.api.java.JavaRDDLike.isEmpty")
      ) ++ Seq(
        // SPARK-5430
        ProblemFilters.exclude[MissingMethodProblem](
          "org.apache.spark.api.java.JavaRDDLike.treeReduce"),
        ProblemFilters.exclude[MissingMethodProblem](
          "org.apache.spark.api.java.JavaRDDLike.treeAggregate")
      ) ++ Seq(
        // SPARK-5297 Java FileStream do not work with custom key/values
        ProblemFilters.exclude[MissingMethodProblem](
          "org.apache.spark.streaming.api.java.JavaStreamingContext.fileStream")
      ) ++ Seq(
        // SPARK-5315 Spark Streaming Java API returns Scala DStream
        ProblemFilters.exclude[MissingMethodProblem](
          "org.apache.spark.streaming.api.java.JavaDStreamLike.reduceByWindow")
      ) ++ Seq(
        // SPARK-5461 Graph should have isCheckpointed, getCheckpointFiles methods
        ProblemFilters.exclude[MissingMethodProblem](
          "org.apache.spark.graphx.Graph.getCheckpointFiles"),
        ProblemFilters.exclude[MissingMethodProblem](
          "org.apache.spark.graphx.Graph.isCheckpointed")
      ) ++ Seq(
        // SPARK-4789 Standardize ML Prediction APIs
        ProblemFilters.exclude[MissingTypesProblem]("org.apache.spark.mllib.linalg.VectorUDT"),
        ProblemFilters.exclude[IncompatibleResultTypeProblem]("org.apache.spark.mllib.linalg.VectorUDT.serialize"),
        ProblemFilters.exclude[IncompatibleResultTypeProblem]("org.apache.spark.mllib.linalg.VectorUDT.sqlType")
      ) ++ Seq(
        // SPARK-5814
        ProblemFilters.exclude[MissingMethodProblem](
          "org.apache.spark.mllib.recommendation.ALS.org$apache$spark$mllib$recommendation$ALS$$wrapDoubleArray"),
        ProblemFilters.exclude[MissingMethodProblem](
          "org.apache.spark.mllib.recommendation.ALS.org$apache$spark$mllib$recommendation$ALS$$fillFullMatrix"),
        ProblemFilters.exclude[MissingMethodProblem](
          "org.apache.spark.mllib.recommendation.ALS.org$apache$spark$mllib$recommendation$ALS$$iterations"),
        ProblemFilters.exclude[MissingMethodProblem](
          "org.apache.spark.mllib.recommendation.ALS.org$apache$spark$mllib$recommendation$ALS$$makeOutLinkBlock"),
        ProblemFilters.exclude[MissingMethodProblem](
          "org.apache.spark.mllib.recommendation.ALS.org$apache$spark$mllib$recommendation$ALS$$computeYtY"),
        ProblemFilters.exclude[MissingMethodProblem](
          "org.apache.spark.mllib.recommendation.ALS.org$apache$spark$mllib$recommendation$ALS$$makeLinkRDDs"),
        ProblemFilters.exclude[MissingMethodProblem](
          "org.apache.spark.mllib.recommendation.ALS.org$apache$spark$mllib$recommendation$ALS$$alpha"),
        ProblemFilters.exclude[MissingMethodProblem](
          "org.apache.spark.mllib.recommendation.ALS.org$apache$spark$mllib$recommendation$ALS$$randomFactor"),
        ProblemFilters.exclude[MissingMethodProblem](
          "org.apache.spark.mllib.recommendation.ALS.org$apache$spark$mllib$recommendation$ALS$$makeInLinkBlock"),
        ProblemFilters.exclude[MissingMethodProblem](
          "org.apache.spark.mllib.recommendation.ALS.org$apache$spark$mllib$recommendation$ALS$$dspr"),
        ProblemFilters.exclude[MissingMethodProblem](
          "org.apache.spark.mllib.recommendation.ALS.org$apache$spark$mllib$recommendation$ALS$$lambda"),
        ProblemFilters.exclude[MissingMethodProblem](
          "org.apache.spark.mllib.recommendation.ALS.org$apache$spark$mllib$recommendation$ALS$$implicitPrefs"),
        ProblemFilters.exclude[MissingMethodProblem](
          "org.apache.spark.mllib.recommendation.ALS.org$apache$spark$mllib$recommendation$ALS$$rank")
      ) ++ Seq(
        // SPARK-4682
        ProblemFilters.exclude[MissingClassProblem]("org.apache.spark.RealClock"),
        ProblemFilters.exclude[MissingClassProblem]("org.apache.spark.Clock"),
        ProblemFilters.exclude[MissingClassProblem]("org.apache.spark.TestClock")
      ) ++ Seq(
        // SPARK-5922 Adding a generalized diff(other: RDD[(VertexId, VD)]) to VertexRDD
        ProblemFilters.exclude[MissingMethodProblem]("org.apache.spark.graphx.VertexRDD.diff")
      )

    case v if v.startsWith("1.2") =>
      Seq(
        MimaBuild.excludeSparkPackage("deploy"),
        MimaBuild.excludeSparkPackage("graphx")
      ) ++
      MimaBuild.excludeSparkClass("mllib.linalg.Matrix") ++
      MimaBuild.excludeSparkClass("mllib.linalg.Vector") ++
      Seq(
        ProblemFilters.exclude[IncompatibleTemplateDefProblem](
          "org.apache.spark.scheduler.TaskLocation"),
        // Added normL1 and normL2 to trait MultivariateStatisticalSummary
        ProblemFilters.exclude[MissingMethodProblem](
          "org.apache.spark.mllib.stat.MultivariateStatisticalSummary.normL1"),
        ProblemFilters.exclude[MissingMethodProblem](
          "org.apache.spark.mllib.stat.MultivariateStatisticalSummary.normL2"),
        // MapStatus should be private[spark]
        ProblemFilters.exclude[IncompatibleTemplateDefProblem](
          "org.apache.spark.scheduler.MapStatus"),
        ProblemFilters.exclude[MissingClassProblem](
          "org.apache.spark.network.netty.PathResolver"),
        ProblemFilters.exclude[MissingClassProblem](
          "org.apache.spark.network.netty.client.BlockClientListener"),

        // TaskContext was promoted to Abstract class
        ProblemFilters.exclude[AbstractClassProblem](
          "org.apache.spark.TaskContext"),
        ProblemFilters.exclude[IncompatibleTemplateDefProblem](
          "org.apache.spark.util.collection.SortDataFormat")
      ) ++ Seq(
        // Adding new methods to the JavaRDDLike trait:
        ProblemFilters.exclude[MissingMethodProblem](
          "org.apache.spark.api.java.JavaRDDLike.takeAsync"),
        ProblemFilters.exclude[MissingMethodProblem](
          "org.apache.spark.api.java.JavaRDDLike.foreachPartitionAsync"),
        ProblemFilters.exclude[MissingMethodProblem](
          "org.apache.spark.api.java.JavaRDDLike.countAsync"),
        ProblemFilters.exclude[MissingMethodProblem](
          "org.apache.spark.api.java.JavaRDDLike.foreachAsync"),
        ProblemFilters.exclude[MissingMethodProblem](
          "org.apache.spark.api.java.JavaRDDLike.collectAsync")
      ) ++ Seq(
        // SPARK-3822
        ProblemFilters.exclude[IncompatibleResultTypeProblem](
          "org.apache.spark.SparkContext.org$apache$spark$SparkContext$$createTaskScheduler")
      ) ++ Seq(
        // SPARK-1209
        ProblemFilters.exclude[MissingClassProblem](
          "org.apache.hadoop.mapreduce.SparkHadoopMapReduceUtil"),
        ProblemFilters.exclude[MissingClassProblem](
          "org.apache.hadoop.mapred.SparkHadoopMapRedUtil"),
        ProblemFilters.exclude[MissingTypesProblem](
          "org.apache.spark.rdd.PairRDDFunctions")
      ) ++ Seq(
        // SPARK-4062
        ProblemFilters.exclude[MissingMethodProblem](
          "org.apache.spark.streaming.kafka.KafkaReceiver#MessageHandler.this")
      )

    case v if v.startsWith("1.1") =>
      Seq(
        MimaBuild.excludeSparkPackage("deploy"),
        MimaBuild.excludeSparkPackage("graphx")
      ) ++
      Seq(
        // Adding new method to JavaRDLike trait - we should probably mark this as a developer API.
        ProblemFilters.exclude[MissingMethodProblem]("org.apache.spark.api.java.JavaRDDLike.partitions"),
        // Should probably mark this as Experimental
        ProblemFilters.exclude[MissingMethodProblem](
          "org.apache.spark.api.java.JavaRDDLike.foreachAsync"),
        // We made a mistake earlier (ed06500d3) in the Java API to use default parameter values
        // for countApproxDistinct* functions, which does not work in Java. We later removed
        // them, and use the following to tell Mima to not care about them.
        ProblemFilters.exclude[IncompatibleResultTypeProblem](
          "org.apache.spark.api.java.JavaPairRDD.countApproxDistinctByKey"),
        ProblemFilters.exclude[IncompatibleResultTypeProblem](
          "org.apache.spark.api.java.JavaPairRDD.countApproxDistinctByKey"),
        ProblemFilters.exclude[MissingMethodProblem](
          "org.apache.spark.api.java.JavaPairRDD.countApproxDistinct$default$1"),
        ProblemFilters.exclude[MissingMethodProblem](
          "org.apache.spark.api.java.JavaPairRDD.countApproxDistinctByKey$default$1"),
        ProblemFilters.exclude[MissingMethodProblem](
          "org.apache.spark.api.java.JavaRDD.countApproxDistinct$default$1"),
        ProblemFilters.exclude[MissingMethodProblem](
          "org.apache.spark.api.java.JavaRDDLike.countApproxDistinct$default$1"),
        ProblemFilters.exclude[MissingMethodProblem](
          "org.apache.spark.api.java.JavaDoubleRDD.countApproxDistinct$default$1"),
        ProblemFilters.exclude[MissingMethodProblem](
          "org.apache.spark.storage.DiskStore.getValues"),
        ProblemFilters.exclude[MissingMethodProblem](
          "org.apache.spark.storage.MemoryStore.Entry")
      ) ++
      Seq(
        // Serializer interface change. See SPARK-3045.
        ProblemFilters.exclude[IncompatibleTemplateDefProblem](
          "org.apache.spark.serializer.DeserializationStream"),
        ProblemFilters.exclude[IncompatibleTemplateDefProblem](
          "org.apache.spark.serializer.Serializer"),
        ProblemFilters.exclude[IncompatibleTemplateDefProblem](
          "org.apache.spark.serializer.SerializationStream"),
        ProblemFilters.exclude[IncompatibleTemplateDefProblem](
          "org.apache.spark.serializer.SerializerInstance")
      )++
      Seq(
        // Renamed putValues -> putArray + putIterator
        ProblemFilters.exclude[MissingMethodProblem](
          "org.apache.spark.storage.MemoryStore.putValues"),
        ProblemFilters.exclude[MissingMethodProblem](
          "org.apache.spark.storage.DiskStore.putValues"),
        ProblemFilters.exclude[MissingMethodProblem](
          "org.apache.spark.storage.TachyonStore.putValues")
      ) ++
      Seq(
        ProblemFilters.exclude[MissingMethodProblem](
          "org.apache.spark.streaming.flume.FlumeReceiver.this"),
        ProblemFilters.exclude[IncompatibleMethTypeProblem](
          "org.apache.spark.streaming.kafka.KafkaUtils.createStream"),
        ProblemFilters.exclude[IncompatibleMethTypeProblem](
          "org.apache.spark.streaming.kafka.KafkaReceiver.this")
      ) ++
      Seq( // Ignore some private methods in ALS.
        ProblemFilters.exclude[MissingMethodProblem](
          "org.apache.spark.mllib.recommendation.ALS.org$apache$spark$mllib$recommendation$ALS$^dateFeatures"),
        ProblemFilters.exclude[MissingMethodProblem]( // The only public constructor is the one without arguments.
          "org.apache.spark.mllib.recommendation.ALS.this"),
        ProblemFilters.exclude[MissingMethodProblem](
          "org.apache.spark.mllib.recommendation.ALS.org$apache$spark$mllib$recommendation$ALS$$<init>$default$7"),
        ProblemFilters.exclude[IncompatibleMethTypeProblem](
          "org.apache.spark.mllib.recommendation.ALS.org$apache$spark$mllib$recommendation$ALS$^dateFeatures")
      ) ++
      MimaBuild.excludeSparkClass("mllib.linalg.distributed.ColumnStatisticsAggregator") ++
      MimaBuild.excludeSparkClass("rdd.ZippedRDD") ++
      MimaBuild.excludeSparkClass("rdd.ZippedPartition") ++
      MimaBuild.excludeSparkClass("util.SerializableHyperLogLog") ++
      MimaBuild.excludeSparkClass("storage.Values") ++
      MimaBuild.excludeSparkClass("storage.Entry") ++
      MimaBuild.excludeSparkClass("storage.MemoryStore$Entry") ++
      // Class was missing "@DeveloperApi" annotation in 1.0.
      MimaBuild.excludeSparkClass("scheduler.SparkListenerApplicationStart") ++
      Seq(
        ProblemFilters.exclude[IncompatibleMethTypeProblem](
          "org.apache.spark.mllib.tree.impurity.Gini.calculate"),
        ProblemFilters.exclude[IncompatibleMethTypeProblem](
          "org.apache.spark.mllib.tree.impurity.Entropy.calculate"),
        ProblemFilters.exclude[IncompatibleMethTypeProblem](
          "org.apache.spark.mllib.tree.impurity.Variance.calculate")
      ) ++
      Seq( // Package-private classes removed in SPARK-2341
        ProblemFilters.exclude[MissingClassProblem]("org.apache.spark.mllib.util.BinaryLabelParser"),
        ProblemFilters.exclude[MissingClassProblem]("org.apache.spark.mllib.util.BinaryLabelParser$"),
        ProblemFilters.exclude[MissingClassProblem]("org.apache.spark.mllib.util.LabelParser"),
        ProblemFilters.exclude[MissingClassProblem]("org.apache.spark.mllib.util.LabelParser$"),
        ProblemFilters.exclude[MissingClassProblem]("org.apache.spark.mllib.util.MulticlassLabelParser"),
        ProblemFilters.exclude[MissingClassProblem]("org.apache.spark.mllib.util.MulticlassLabelParser$")
      ) ++
      Seq( // package-private classes removed in MLlib
        ProblemFilters.exclude[MissingMethodProblem](
          "org.apache.spark.mllib.regression.GeneralizedLinearAlgorithm.org$apache$spark$mllib$regression$GeneralizedLinearAlgorithm$$prependOne")
      ) ++
      Seq( // new Vector methods in MLlib (binary compatible assuming users do not implement Vector)
        ProblemFilters.exclude[MissingMethodProblem]("org.apache.spark.mllib.linalg.Vector.copy")
      ) ++
      Seq( // synthetic methods generated in LabeledPoint
        ProblemFilters.exclude[MissingTypesProblem]("org.apache.spark.mllib.regression.LabeledPoint$"),
        ProblemFilters.exclude[IncompatibleMethTypeProblem]("org.apache.spark.mllib.regression.LabeledPoint.apply"),
        ProblemFilters.exclude[MissingMethodProblem]("org.apache.spark.mllib.regression.LabeledPoint.toString")
      ) ++
      Seq ( // Scala 2.11 compatibility fix
        ProblemFilters.exclude[MissingMethodProblem]("org.apache.spark.streaming.StreamingContext.<init>$default$2")
      )
    case v if v.startsWith("1.0") =>
      Seq(
        MimaBuild.excludeSparkPackage("api.java"),
        MimaBuild.excludeSparkPackage("mllib"),
        MimaBuild.excludeSparkPackage("streaming")
      ) ++
      MimaBuild.excludeSparkClass("rdd.ClassTags") ++
      MimaBuild.excludeSparkClass("util.XORShiftRandom") ++
      MimaBuild.excludeSparkClass("graphx.EdgeRDD") ++
      MimaBuild.excludeSparkClass("graphx.VertexRDD") ++
      MimaBuild.excludeSparkClass("graphx.impl.GraphImpl") ++
      MimaBuild.excludeSparkClass("graphx.impl.RoutingTable") ++
      MimaBuild.excludeSparkClass("graphx.util.collection.PrimitiveKeyOpenHashMap") ++
      MimaBuild.excludeSparkClass("graphx.util.collection.GraphXPrimitiveKeyOpenHashMap") ++
      MimaBuild.excludeSparkClass("mllib.recommendation.MFDataGenerator") ++
      MimaBuild.excludeSparkClass("mllib.optimization.SquaredGradient") ++
      MimaBuild.excludeSparkClass("mllib.regression.RidgeRegressionWithSGD") ++
      MimaBuild.excludeSparkClass("mllib.regression.LassoWithSGD") ++
      MimaBuild.excludeSparkClass("mllib.regression.LinearRegressionWithSGD")
    case _ => Seq()
  }
}<|MERGE_RESOLUTION|>--- conflicted
+++ resolved
@@ -115,11 +115,6 @@
         ProblemFilters.exclude[MissingClassProblem](
           "org.apache.spark.rdd.MapPartitionsWithPreparationRDD$")
       ) ++ Seq(
-<<<<<<< HEAD
-        // SPARK-4557 Changed foreachRDD to use VoidFunction
-        ProblemFilters.exclude[MissingMethodProblem](
-          "org.apache.spark.streaming.api.java.JavaDStreamLike.foreachRDD")
-=======
         // SPARK-11485
         ProblemFilters.exclude[MissingMethodProblem]("org.apache.spark.sql.DataFrameHolder.df"),
         // SPARK-11541 mark various JDBC dialects as private
@@ -139,7 +134,10 @@
         ProblemFilters.exclude[MissingMethodProblem]("org.apache.spark.sql.jdbc.PostgresDialect.toString"),
         ProblemFilters.exclude[MissingMethodProblem]("org.apache.spark.sql.jdbc.PostgresDialect.hashCode"),
         ProblemFilters.exclude[MissingTypesProblem]("org.apache.spark.sql.jdbc.NoopDialect$")
->>>>>>> 6d0ead32
+      ) ++ Seq(
+        // SPARK-4557 Changed foreachRDD to use VoidFunction
+        ProblemFilters.exclude[MissingMethodProblem](
+          "org.apache.spark.streaming.api.java.JavaDStreamLike.foreachRDD")
       )
     case v if v.startsWith("1.5") =>
       Seq(
