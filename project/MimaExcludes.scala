/*
 * Licensed to the Apache Software Foundation (ASF) under one or more
 * contributor license agreements.  See the NOTICE file distributed with
 * this work for additional information regarding copyright ownership.
 * The ASF licenses this file to You under the Apache License, Version 2.0
 * (the "License"); you may not use this file except in compliance with
 * the License.  You may obtain a copy of the License at
 *
 *    http://www.apache.org/licenses/LICENSE-2.0
 *
 * Unless required by applicable law or agreed to in writing, software
 * distributed under the License is distributed on an "AS IS" BASIS,
 * WITHOUT WARRANTIES OR CONDITIONS OF ANY KIND, either express or implied.
 * See the License for the specific language governing permissions and
 * limitations under the License.
 */

import com.typesafe.tools.mima.core._
import com.typesafe.tools.mima.core.ProblemFilters._

/**
 * Additional excludes for checking of Spark's binary compatibility.
 *
 * The Mima build will automatically exclude @DeveloperApi and @Experimental classes. This acts
 * as an official audit of cases where we excluded other classes. Please use the narrowest
 * possible exclude here. MIMA will usually tell you what exclude to use, e.g.:
 *
 * ProblemFilters.exclude[MissingMethodProblem]("org.apache.spark.rdd.RDD.take")
 *
 * It is also possible to exclude Spark classes and packages. This should be used sparingly:
 *
 * MimaBuild.excludeSparkClass("graphx.util.collection.GraphXPrimitiveKeyOpenHashMap")
 */
object MimaExcludes {
    def excludes(version: String) =
      version match {
        case v if v.startsWith("1.5") =>
          Seq(
            MimaBuild.excludeSparkPackage("deploy"),
            // These are needed if checking against the sbt build, since they are part of
            // the maven-generated artifacts in 1.3.
            excludePackage("org.spark-project.jetty"),
            MimaBuild.excludeSparkPackage("unused"),
            // JavaRDDLike is not meant to be extended by user programs
            ProblemFilters.exclude[MissingMethodProblem](
              "org.apache.spark.api.java.JavaRDDLike.partitioner"),
            // Modification of private static method
            ProblemFilters.exclude[IncompatibleMethTypeProblem](
              "org.apache.spark.streaming.kafka.KafkaUtils.org$apache$spark$streaming$kafka$KafkaUtils$$leadersForRanges"),
            // Mima false positive (was a private[spark] class)
            ProblemFilters.exclude[MissingClassProblem](
              "org.apache.spark.util.collection.PairIterator"),
            // Removing a testing method from a private class
            ProblemFilters.exclude[MissingMethodProblem](
              "org.apache.spark.streaming.kafka.KafkaTestUtils.waitUntilLeaderOffset"),
            // While private MiMa is still not happy about the changes,
            ProblemFilters.exclude[MissingMethodProblem](
              "org.apache.spark.ml.regression.LeastSquaresAggregator.this"),
            ProblemFilters.exclude[MissingMethodProblem](
              "org.apache.spark.ml.regression.LeastSquaresCostFun.this"),
            ProblemFilters.exclude[MissingMethodProblem](
              "org.apache.spark.ml.classification.LogisticCostFun.this"),
            // SQL execution is considered private.
            excludePackage("org.apache.spark.sql.execution"),
            // Parquet support is considered private.
            excludePackage("org.apache.spark.sql.parquet"),
            // local function inside a method
            ProblemFilters.exclude[MissingMethodProblem](
              "org.apache.spark.sql.SQLContext.org$apache$spark$sql$SQLContext$$needsConversion$1")
          ) ++ Seq(
            // SPARK-8479 Add numNonzeros and numActives to Matrix.
            ProblemFilters.exclude[MissingMethodProblem](
              "org.apache.spark.mllib.linalg.Matrix.numNonzeros"),
            ProblemFilters.exclude[MissingMethodProblem](
              "org.apache.spark.mllib.linalg.Matrix.numActives")
          ) ++ Seq(
            // SPARK-8914 Remove RDDApi
<<<<<<< HEAD
            ProblemFilters.exclude[MissingClassProblem]("org.apache.spark.sql.RDDApi")
          ) ++ Seq(
            // SPARK-7292 Provide operator to truncate lineage cheaply
            ProblemFilters.exclude[AbstractClassProblem](
              "org.apache.spark.rdd.RDDCheckpointData"),
            ProblemFilters.exclude[AbstractClassProblem](
              "org.apache.spark.rdd.CheckpointRDD")
=======
            ProblemFilters.exclude[MissingClassProblem](
            "org.apache.spark.sql.RDDApi")
          ) ++ Seq(
            // SPARK-8701 Add input metadata in the batch page.
            ProblemFilters.exclude[MissingClassProblem](
              "org.apache.spark.streaming.scheduler.InputInfo$"),
            ProblemFilters.exclude[MissingClassProblem](
              "org.apache.spark.streaming.scheduler.InputInfo")
          ) ++ Seq(
            // SPARK-6797 Support YARN modes for SparkR
            ProblemFilters.exclude[MissingMethodProblem](
              "org.apache.spark.api.r.PairwiseRRDD.this"),
            ProblemFilters.exclude[MissingMethodProblem](
              "org.apache.spark.api.r.RRDD.createRWorker"),
            ProblemFilters.exclude[MissingMethodProblem](
              "org.apache.spark.api.r.RRDD.this"),
            ProblemFilters.exclude[MissingMethodProblem](
              "org.apache.spark.api.r.StringRRDD.this"),
            ProblemFilters.exclude[MissingMethodProblem](
              "org.apache.spark.api.r.BaseRRDD.this")
>>>>>>> 0aed38e4
          )

        case v if v.startsWith("1.4") =>
          Seq(
            MimaBuild.excludeSparkPackage("deploy"),
            MimaBuild.excludeSparkPackage("ml"),
            // SPARK-7910 Adding a method to get the partioner to JavaRDD,
            ProblemFilters.exclude[MissingMethodProblem]("org.apache.spark.api.java.JavaRDDLike.partitioner"),
            // SPARK-5922 Adding a generalized diff(other: RDD[(VertexId, VD)]) to VertexRDD
            ProblemFilters.exclude[MissingMethodProblem]("org.apache.spark.graphx.VertexRDD.diff"),
            // These are needed if checking against the sbt build, since they are part of
            // the maven-generated artifacts in 1.3.
            excludePackage("org.spark-project.jetty"),
            MimaBuild.excludeSparkPackage("unused"),
            ProblemFilters.exclude[MissingClassProblem]("com.google.common.base.Optional"),
            ProblemFilters.exclude[IncompatibleResultTypeProblem](
              "org.apache.spark.rdd.JdbcRDD.compute"),
            ProblemFilters.exclude[IncompatibleResultTypeProblem](
              "org.apache.spark.broadcast.HttpBroadcastFactory.newBroadcast"),
            ProblemFilters.exclude[IncompatibleResultTypeProblem](
              "org.apache.spark.broadcast.TorrentBroadcastFactory.newBroadcast"),
            ProblemFilters.exclude[MissingClassProblem](
              "org.apache.spark.scheduler.OutputCommitCoordinator$OutputCommitCoordinatorActor")
          ) ++ Seq(
            // SPARK-4655 - Making Stage an Abstract class broke binary compatility even though
            // the stage class is defined as private[spark]
            ProblemFilters.exclude[AbstractClassProblem]("org.apache.spark.scheduler.Stage")
          ) ++ Seq(
            // SPARK-6510 Add a Graph#minus method acting as Set#difference
            ProblemFilters.exclude[MissingMethodProblem]("org.apache.spark.graphx.VertexRDD.minus")
          ) ++ Seq(
            // SPARK-6492 Fix deadlock in SparkContext.stop()
            ProblemFilters.exclude[MissingMethodProblem]("org.apache.spark.SparkContext.org$" +
                "apache$spark$SparkContext$$SPARK_CONTEXT_CONSTRUCTOR_LOCK")
          )++ Seq(
            // SPARK-6693 add tostring with max lines and width for matrix
            ProblemFilters.exclude[MissingMethodProblem](
              "org.apache.spark.mllib.linalg.Matrix.toString")
          )++ Seq(
            // SPARK-6703 Add getOrCreate method to SparkContext
            ProblemFilters.exclude[IncompatibleResultTypeProblem]
                ("org.apache.spark.SparkContext.org$apache$spark$SparkContext$$activeContext")
          )++ Seq(
            // SPARK-7090 Introduce LDAOptimizer to LDA to further improve extensibility
            ProblemFilters.exclude[MissingClassProblem](
              "org.apache.spark.mllib.clustering.LDA$EMOptimizer")
          ) ++ Seq(
            // SPARK-6756 add toSparse, toDense, numActives, numNonzeros, and compressed to Vector
            ProblemFilters.exclude[MissingMethodProblem](
              "org.apache.spark.mllib.linalg.Vector.compressed"),
            ProblemFilters.exclude[MissingMethodProblem](
              "org.apache.spark.mllib.linalg.Vector.toDense"),
            ProblemFilters.exclude[MissingMethodProblem](
              "org.apache.spark.mllib.linalg.Vector.numNonzeros"),
            ProblemFilters.exclude[MissingMethodProblem](
              "org.apache.spark.mllib.linalg.Vector.toSparse"),
            ProblemFilters.exclude[MissingMethodProblem](
              "org.apache.spark.mllib.linalg.Vector.numActives"),
            // SPARK-7681 add SparseVector support for gemv
            ProblemFilters.exclude[MissingMethodProblem](
              "org.apache.spark.mllib.linalg.Matrix.multiply"),
            ProblemFilters.exclude[MissingMethodProblem](
              "org.apache.spark.mllib.linalg.DenseMatrix.multiply"),
            ProblemFilters.exclude[MissingMethodProblem](
              "org.apache.spark.mllib.linalg.SparseMatrix.multiply")
          ) ++ Seq(
            // Execution should never be included as its always internal.
            MimaBuild.excludeSparkPackage("sql.execution"),
            // This `protected[sql]` method was removed in 1.3.1
            ProblemFilters.exclude[MissingMethodProblem](
              "org.apache.spark.sql.SQLContext.checkAnalysis"),
            // These `private[sql]` class were removed in 1.4.0:
            ProblemFilters.exclude[MissingClassProblem](
              "org.apache.spark.sql.execution.AddExchange"),
            ProblemFilters.exclude[MissingClassProblem](
              "org.apache.spark.sql.execution.AddExchange$"),
            ProblemFilters.exclude[MissingClassProblem](
              "org.apache.spark.sql.parquet.PartitionSpec"),
            ProblemFilters.exclude[MissingClassProblem](
              "org.apache.spark.sql.parquet.PartitionSpec$"),
            ProblemFilters.exclude[MissingClassProblem](
              "org.apache.spark.sql.parquet.Partition"),
            ProblemFilters.exclude[MissingClassProblem](
              "org.apache.spark.sql.parquet.Partition$"),
            ProblemFilters.exclude[MissingClassProblem](
              "org.apache.spark.sql.parquet.ParquetRelation2$PartitionValues"),
            ProblemFilters.exclude[MissingClassProblem](
              "org.apache.spark.sql.parquet.ParquetRelation2$PartitionValues$"),
            ProblemFilters.exclude[MissingClassProblem](
              "org.apache.spark.sql.parquet.ParquetRelation2"),
            ProblemFilters.exclude[MissingClassProblem](
              "org.apache.spark.sql.parquet.ParquetRelation2$"),
            ProblemFilters.exclude[MissingClassProblem](
              "org.apache.spark.sql.parquet.ParquetRelation2$MetadataCache"),
            // These test support classes were moved out of src/main and into src/test:
            ProblemFilters.exclude[MissingClassProblem](
              "org.apache.spark.sql.parquet.ParquetTestData"),
            ProblemFilters.exclude[MissingClassProblem](
              "org.apache.spark.sql.parquet.ParquetTestData$"),
            ProblemFilters.exclude[MissingClassProblem](
              "org.apache.spark.sql.parquet.TestGroupWriteSupport"),
            ProblemFilters.exclude[MissingClassProblem]("org.apache.spark.sql.CachedData"),
            ProblemFilters.exclude[MissingClassProblem]("org.apache.spark.sql.CachedData$"),
            ProblemFilters.exclude[MissingClassProblem]("org.apache.spark.sql.CacheManager"),
            // TODO: Remove the following rule once ParquetTest has been moved to src/test.
            ProblemFilters.exclude[MissingClassProblem](
              "org.apache.spark.sql.parquet.ParquetTest")
          ) ++ Seq(
            // SPARK-7530 Added StreamingContext.getState()
            ProblemFilters.exclude[MissingMethodProblem](
              "org.apache.spark.streaming.StreamingContext.state_=")
          ) ++ Seq(
            // SPARK-7081 changed ShuffleWriter from a trait to an abstract class and removed some
            // unnecessary type bounds in order to fix some compiler warnings that occurred when
            // implementing this interface in Java. Note that ShuffleWriter is private[spark].
            ProblemFilters.exclude[IncompatibleTemplateDefProblem](
              "org.apache.spark.shuffle.ShuffleWriter")
          ) ++ Seq(
            // SPARK-6888 make jdbc driver handling user definable
            // This patch renames some classes to API friendly names.
            ProblemFilters.exclude[MissingClassProblem]("org.apache.spark.sql.jdbc.DriverQuirks$"),
            ProblemFilters.exclude[MissingClassProblem]("org.apache.spark.sql.jdbc.DriverQuirks"),
            ProblemFilters.exclude[MissingClassProblem]("org.apache.spark.sql.jdbc.PostgresQuirks"),
            ProblemFilters.exclude[MissingClassProblem]("org.apache.spark.sql.jdbc.NoQuirks"),
            ProblemFilters.exclude[MissingClassProblem]("org.apache.spark.sql.jdbc.MySQLQuirks")
          )

        case v if v.startsWith("1.3") =>
          Seq(
            MimaBuild.excludeSparkPackage("deploy"),
            MimaBuild.excludeSparkPackage("ml"),
            // These are needed if checking against the sbt build, since they are part of
            // the maven-generated artifacts in the 1.2 build.
            MimaBuild.excludeSparkPackage("unused"),
            ProblemFilters.exclude[MissingClassProblem]("com.google.common.base.Optional")
          ) ++ Seq(
            // SPARK-2321
            ProblemFilters.exclude[MissingMethodProblem](
              "org.apache.spark.SparkStageInfoImpl.this"),
            ProblemFilters.exclude[MissingMethodProblem](
              "org.apache.spark.SparkStageInfo.submissionTime")
          ) ++ Seq(
            // SPARK-4614
            ProblemFilters.exclude[MissingMethodProblem](
              "org.apache.spark.mllib.linalg.Matrices.randn"),
            ProblemFilters.exclude[MissingMethodProblem](
              "org.apache.spark.mllib.linalg.Matrices.rand")
          ) ++ Seq(
            // SPARK-5321
            ProblemFilters.exclude[MissingMethodProblem](
              "org.apache.spark.mllib.linalg.SparseMatrix.transposeMultiply"),
            ProblemFilters.exclude[MissingMethodProblem](
              "org.apache.spark.mllib.linalg.Matrix.transpose"),
            ProblemFilters.exclude[MissingMethodProblem](
              "org.apache.spark.mllib.linalg.DenseMatrix.transposeMultiply"),
            ProblemFilters.exclude[MissingMethodProblem]("org.apache.spark.mllib.linalg.Matrix." +
                "org$apache$spark$mllib$linalg$Matrix$_setter_$isTransposed_="),
            ProblemFilters.exclude[MissingMethodProblem](
              "org.apache.spark.mllib.linalg.Matrix.isTransposed"),
            ProblemFilters.exclude[MissingMethodProblem](
              "org.apache.spark.mllib.linalg.Matrix.foreachActive")
          ) ++ Seq(
            // SPARK-5540
            ProblemFilters.exclude[MissingMethodProblem](
              "org.apache.spark.mllib.recommendation.ALS.solveLeastSquares"),
            // SPARK-5536
            ProblemFilters.exclude[MissingMethodProblem](
              "org.apache.spark.mllib.recommendation.ALS.org$apache$spark$mllib$recommendation$ALS$^dateFeatures"),
            ProblemFilters.exclude[MissingMethodProblem](
              "org.apache.spark.mllib.recommendation.ALS.org$apache$spark$mllib$recommendation$ALS$^dateBlock")
          ) ++ Seq(
            // SPARK-3325
            ProblemFilters.exclude[MissingMethodProblem](
              "org.apache.spark.streaming.api.java.JavaDStreamLike.print"),
            // SPARK-2757
            ProblemFilters.exclude[IncompatibleResultTypeProblem](
              "org.apache.spark.streaming.flume.sink.SparkAvroCallbackHandler." +
                "removeAndGetProcessor")
          ) ++ Seq(
            // SPARK-5123 (SparkSQL data type change) - alpha component only
            ProblemFilters.exclude[IncompatibleResultTypeProblem](
              "org.apache.spark.ml.feature.HashingTF.outputDataType"),
            ProblemFilters.exclude[IncompatibleResultTypeProblem](
              "org.apache.spark.ml.feature.Tokenizer.outputDataType"),
            ProblemFilters.exclude[IncompatibleMethTypeProblem](
              "org.apache.spark.ml.feature.Tokenizer.validateInputType"),
            ProblemFilters.exclude[IncompatibleMethTypeProblem](
              "org.apache.spark.ml.classification.LogisticRegressionModel.validateAndTransformSchema"),
            ProblemFilters.exclude[IncompatibleMethTypeProblem](
              "org.apache.spark.ml.classification.LogisticRegression.validateAndTransformSchema")
          ) ++ Seq(
            // SPARK-4014
            ProblemFilters.exclude[MissingMethodProblem](
              "org.apache.spark.TaskContext.taskAttemptId"),
            ProblemFilters.exclude[MissingMethodProblem](
              "org.apache.spark.TaskContext.attemptNumber")
          ) ++ Seq(
            // SPARK-5166 Spark SQL API stabilization
            ProblemFilters.exclude[IncompatibleMethTypeProblem]("org.apache.spark.ml.Transformer.transform"),
            ProblemFilters.exclude[IncompatibleMethTypeProblem]("org.apache.spark.ml.Estimator.fit"),
            ProblemFilters.exclude[MissingMethodProblem]("org.apache.spark.ml.Transformer.transform"),
            ProblemFilters.exclude[IncompatibleMethTypeProblem]("org.apache.spark.ml.Pipeline.fit"),
            ProblemFilters.exclude[IncompatibleMethTypeProblem]("org.apache.spark.ml.PipelineModel.transform"),
            ProblemFilters.exclude[MissingMethodProblem]("org.apache.spark.ml.Estimator.fit"),
            ProblemFilters.exclude[IncompatibleMethTypeProblem]("org.apache.spark.ml.Evaluator.evaluate"),
            ProblemFilters.exclude[MissingMethodProblem]("org.apache.spark.ml.Evaluator.evaluate"),
            ProblemFilters.exclude[IncompatibleMethTypeProblem]("org.apache.spark.ml.tuning.CrossValidator.fit"),
            ProblemFilters.exclude[IncompatibleMethTypeProblem]("org.apache.spark.ml.tuning.CrossValidatorModel.transform"),
            ProblemFilters.exclude[IncompatibleMethTypeProblem]("org.apache.spark.ml.feature.StandardScaler.fit"),
            ProblemFilters.exclude[IncompatibleMethTypeProblem]("org.apache.spark.ml.feature.StandardScalerModel.transform"),
            ProblemFilters.exclude[IncompatibleMethTypeProblem]("org.apache.spark.ml.classification.LogisticRegressionModel.transform"),
            ProblemFilters.exclude[IncompatibleMethTypeProblem]("org.apache.spark.ml.classification.LogisticRegression.fit"),
            ProblemFilters.exclude[IncompatibleMethTypeProblem]("org.apache.spark.ml.evaluation.BinaryClassificationEvaluator.evaluate")
          ) ++ Seq(
            // SPARK-5270
            ProblemFilters.exclude[MissingMethodProblem](
              "org.apache.spark.api.java.JavaRDDLike.isEmpty")
          ) ++ Seq(
            // SPARK-5430
            ProblemFilters.exclude[MissingMethodProblem](
              "org.apache.spark.api.java.JavaRDDLike.treeReduce"),
            ProblemFilters.exclude[MissingMethodProblem](
              "org.apache.spark.api.java.JavaRDDLike.treeAggregate")
          ) ++ Seq(
            // SPARK-5297 Java FileStream do not work with custom key/values
            ProblemFilters.exclude[MissingMethodProblem](
              "org.apache.spark.streaming.api.java.JavaStreamingContext.fileStream")
          ) ++ Seq(
            // SPARK-5315 Spark Streaming Java API returns Scala DStream
            ProblemFilters.exclude[MissingMethodProblem](
              "org.apache.spark.streaming.api.java.JavaDStreamLike.reduceByWindow")
          ) ++ Seq(
            // SPARK-5461 Graph should have isCheckpointed, getCheckpointFiles methods
            ProblemFilters.exclude[MissingMethodProblem](
              "org.apache.spark.graphx.Graph.getCheckpointFiles"),
            ProblemFilters.exclude[MissingMethodProblem](
              "org.apache.spark.graphx.Graph.isCheckpointed")
          ) ++ Seq(
            // SPARK-4789 Standardize ML Prediction APIs
            ProblemFilters.exclude[MissingTypesProblem]("org.apache.spark.mllib.linalg.VectorUDT"),
            ProblemFilters.exclude[IncompatibleResultTypeProblem]("org.apache.spark.mllib.linalg.VectorUDT.serialize"),
            ProblemFilters.exclude[IncompatibleResultTypeProblem]("org.apache.spark.mllib.linalg.VectorUDT.sqlType")
          ) ++ Seq(
            // SPARK-5814
            ProblemFilters.exclude[MissingMethodProblem](
              "org.apache.spark.mllib.recommendation.ALS.org$apache$spark$mllib$recommendation$ALS$$wrapDoubleArray"),
            ProblemFilters.exclude[MissingMethodProblem](
              "org.apache.spark.mllib.recommendation.ALS.org$apache$spark$mllib$recommendation$ALS$$fillFullMatrix"),
            ProblemFilters.exclude[MissingMethodProblem](
              "org.apache.spark.mllib.recommendation.ALS.org$apache$spark$mllib$recommendation$ALS$$iterations"),
            ProblemFilters.exclude[MissingMethodProblem](
              "org.apache.spark.mllib.recommendation.ALS.org$apache$spark$mllib$recommendation$ALS$$makeOutLinkBlock"),
            ProblemFilters.exclude[MissingMethodProblem](
              "org.apache.spark.mllib.recommendation.ALS.org$apache$spark$mllib$recommendation$ALS$$computeYtY"),
            ProblemFilters.exclude[MissingMethodProblem](
              "org.apache.spark.mllib.recommendation.ALS.org$apache$spark$mllib$recommendation$ALS$$makeLinkRDDs"),
            ProblemFilters.exclude[MissingMethodProblem](
              "org.apache.spark.mllib.recommendation.ALS.org$apache$spark$mllib$recommendation$ALS$$alpha"),
            ProblemFilters.exclude[MissingMethodProblem](
              "org.apache.spark.mllib.recommendation.ALS.org$apache$spark$mllib$recommendation$ALS$$randomFactor"),
            ProblemFilters.exclude[MissingMethodProblem](
              "org.apache.spark.mllib.recommendation.ALS.org$apache$spark$mllib$recommendation$ALS$$makeInLinkBlock"),
            ProblemFilters.exclude[MissingMethodProblem](
              "org.apache.spark.mllib.recommendation.ALS.org$apache$spark$mllib$recommendation$ALS$$dspr"),
            ProblemFilters.exclude[MissingMethodProblem](
              "org.apache.spark.mllib.recommendation.ALS.org$apache$spark$mllib$recommendation$ALS$$lambda"),
            ProblemFilters.exclude[MissingMethodProblem](
              "org.apache.spark.mllib.recommendation.ALS.org$apache$spark$mllib$recommendation$ALS$$implicitPrefs"),
            ProblemFilters.exclude[MissingMethodProblem](
              "org.apache.spark.mllib.recommendation.ALS.org$apache$spark$mllib$recommendation$ALS$$rank")
          ) ++ Seq(
            // SPARK-4682
            ProblemFilters.exclude[MissingClassProblem]("org.apache.spark.RealClock"),
            ProblemFilters.exclude[MissingClassProblem]("org.apache.spark.Clock"),
            ProblemFilters.exclude[MissingClassProblem]("org.apache.spark.TestClock")
          ) ++ Seq(
            // SPARK-5922 Adding a generalized diff(other: RDD[(VertexId, VD)]) to VertexRDD
            ProblemFilters.exclude[MissingMethodProblem]("org.apache.spark.graphx.VertexRDD.diff")
          )

        case v if v.startsWith("1.2") =>
          Seq(
            MimaBuild.excludeSparkPackage("deploy"),
            MimaBuild.excludeSparkPackage("graphx")
          ) ++
          MimaBuild.excludeSparkClass("mllib.linalg.Matrix") ++
          MimaBuild.excludeSparkClass("mllib.linalg.Vector") ++
          Seq(
            ProblemFilters.exclude[IncompatibleTemplateDefProblem](
              "org.apache.spark.scheduler.TaskLocation"),
            // Added normL1 and normL2 to trait MultivariateStatisticalSummary
            ProblemFilters.exclude[MissingMethodProblem](
              "org.apache.spark.mllib.stat.MultivariateStatisticalSummary.normL1"),
            ProblemFilters.exclude[MissingMethodProblem](
              "org.apache.spark.mllib.stat.MultivariateStatisticalSummary.normL2"),
            // MapStatus should be private[spark]
            ProblemFilters.exclude[IncompatibleTemplateDefProblem](
              "org.apache.spark.scheduler.MapStatus"),
            ProblemFilters.exclude[MissingClassProblem](
              "org.apache.spark.network.netty.PathResolver"),
            ProblemFilters.exclude[MissingClassProblem](
              "org.apache.spark.network.netty.client.BlockClientListener"),

            // TaskContext was promoted to Abstract class
            ProblemFilters.exclude[AbstractClassProblem](
              "org.apache.spark.TaskContext"),
            ProblemFilters.exclude[IncompatibleTemplateDefProblem](
              "org.apache.spark.util.collection.SortDataFormat")
          ) ++ Seq(
            // Adding new methods to the JavaRDDLike trait:
            ProblemFilters.exclude[MissingMethodProblem](
              "org.apache.spark.api.java.JavaRDDLike.takeAsync"),
            ProblemFilters.exclude[MissingMethodProblem](
              "org.apache.spark.api.java.JavaRDDLike.foreachPartitionAsync"),
            ProblemFilters.exclude[MissingMethodProblem](
              "org.apache.spark.api.java.JavaRDDLike.countAsync"),
            ProblemFilters.exclude[MissingMethodProblem](
              "org.apache.spark.api.java.JavaRDDLike.foreachAsync"),
            ProblemFilters.exclude[MissingMethodProblem](
              "org.apache.spark.api.java.JavaRDDLike.collectAsync")
          ) ++ Seq(
            // SPARK-3822
            ProblemFilters.exclude[IncompatibleResultTypeProblem](
              "org.apache.spark.SparkContext.org$apache$spark$SparkContext$$createTaskScheduler")
          ) ++ Seq(
            // SPARK-1209
            ProblemFilters.exclude[MissingClassProblem](
              "org.apache.hadoop.mapreduce.SparkHadoopMapReduceUtil"),
            ProblemFilters.exclude[MissingClassProblem](
              "org.apache.hadoop.mapred.SparkHadoopMapRedUtil"),
            ProblemFilters.exclude[MissingTypesProblem](
              "org.apache.spark.rdd.PairRDDFunctions")
          ) ++ Seq(
            // SPARK-4062
            ProblemFilters.exclude[MissingMethodProblem](
              "org.apache.spark.streaming.kafka.KafkaReceiver#MessageHandler.this")
          )

        case v if v.startsWith("1.1") =>
          Seq(
            MimaBuild.excludeSparkPackage("deploy"),
            MimaBuild.excludeSparkPackage("graphx")
          ) ++
          Seq(
            // Adding new method to JavaRDLike trait - we should probably mark this as a developer API.
            ProblemFilters.exclude[MissingMethodProblem]("org.apache.spark.api.java.JavaRDDLike.partitions"),
            // Should probably mark this as Experimental
            ProblemFilters.exclude[MissingMethodProblem](
              "org.apache.spark.api.java.JavaRDDLike.foreachAsync"),
            // We made a mistake earlier (ed06500d3) in the Java API to use default parameter values
            // for countApproxDistinct* functions, which does not work in Java. We later removed
            // them, and use the following to tell Mima to not care about them.
            ProblemFilters.exclude[IncompatibleResultTypeProblem](
              "org.apache.spark.api.java.JavaPairRDD.countApproxDistinctByKey"),
            ProblemFilters.exclude[IncompatibleResultTypeProblem](
              "org.apache.spark.api.java.JavaPairRDD.countApproxDistinctByKey"),
            ProblemFilters.exclude[MissingMethodProblem](
              "org.apache.spark.api.java.JavaPairRDD.countApproxDistinct$default$1"),
            ProblemFilters.exclude[MissingMethodProblem](
              "org.apache.spark.api.java.JavaPairRDD.countApproxDistinctByKey$default$1"),
            ProblemFilters.exclude[MissingMethodProblem](
              "org.apache.spark.api.java.JavaRDD.countApproxDistinct$default$1"),
            ProblemFilters.exclude[MissingMethodProblem](
              "org.apache.spark.api.java.JavaRDDLike.countApproxDistinct$default$1"),
            ProblemFilters.exclude[MissingMethodProblem](
              "org.apache.spark.api.java.JavaDoubleRDD.countApproxDistinct$default$1"),
            ProblemFilters.exclude[MissingMethodProblem](
              "org.apache.spark.storage.DiskStore.getValues"),
            ProblemFilters.exclude[MissingMethodProblem](
              "org.apache.spark.storage.MemoryStore.Entry")
          ) ++
          Seq(
            // Serializer interface change. See SPARK-3045.
            ProblemFilters.exclude[IncompatibleTemplateDefProblem](
              "org.apache.spark.serializer.DeserializationStream"),
            ProblemFilters.exclude[IncompatibleTemplateDefProblem](
              "org.apache.spark.serializer.Serializer"),
            ProblemFilters.exclude[IncompatibleTemplateDefProblem](
              "org.apache.spark.serializer.SerializationStream"),
            ProblemFilters.exclude[IncompatibleTemplateDefProblem](
              "org.apache.spark.serializer.SerializerInstance")
          )++
          Seq(
            // Renamed putValues -> putArray + putIterator
            ProblemFilters.exclude[MissingMethodProblem](
              "org.apache.spark.storage.MemoryStore.putValues"),
            ProblemFilters.exclude[MissingMethodProblem](
              "org.apache.spark.storage.DiskStore.putValues"),
            ProblemFilters.exclude[MissingMethodProblem](
              "org.apache.spark.storage.TachyonStore.putValues")
          ) ++
          Seq(
            ProblemFilters.exclude[MissingMethodProblem](
              "org.apache.spark.streaming.flume.FlumeReceiver.this"),
            ProblemFilters.exclude[IncompatibleMethTypeProblem](
              "org.apache.spark.streaming.kafka.KafkaUtils.createStream"),
            ProblemFilters.exclude[IncompatibleMethTypeProblem](
              "org.apache.spark.streaming.kafka.KafkaReceiver.this")
          ) ++
          Seq( // Ignore some private methods in ALS.
            ProblemFilters.exclude[MissingMethodProblem](
              "org.apache.spark.mllib.recommendation.ALS.org$apache$spark$mllib$recommendation$ALS$^dateFeatures"),
            ProblemFilters.exclude[MissingMethodProblem]( // The only public constructor is the one without arguments.
              "org.apache.spark.mllib.recommendation.ALS.this"),
            ProblemFilters.exclude[MissingMethodProblem](
              "org.apache.spark.mllib.recommendation.ALS.org$apache$spark$mllib$recommendation$ALS$$<init>$default$7"),
            ProblemFilters.exclude[IncompatibleMethTypeProblem](
              "org.apache.spark.mllib.recommendation.ALS.org$apache$spark$mllib$recommendation$ALS$^dateFeatures")
          ) ++
          MimaBuild.excludeSparkClass("mllib.linalg.distributed.ColumnStatisticsAggregator") ++
          MimaBuild.excludeSparkClass("rdd.ZippedRDD") ++
          MimaBuild.excludeSparkClass("rdd.ZippedPartition") ++
          MimaBuild.excludeSparkClass("util.SerializableHyperLogLog") ++
          MimaBuild.excludeSparkClass("storage.Values") ++
          MimaBuild.excludeSparkClass("storage.Entry") ++
          MimaBuild.excludeSparkClass("storage.MemoryStore$Entry") ++
          // Class was missing "@DeveloperApi" annotation in 1.0.
          MimaBuild.excludeSparkClass("scheduler.SparkListenerApplicationStart") ++
          Seq(
            ProblemFilters.exclude[IncompatibleMethTypeProblem](
              "org.apache.spark.mllib.tree.impurity.Gini.calculate"),
            ProblemFilters.exclude[IncompatibleMethTypeProblem](
              "org.apache.spark.mllib.tree.impurity.Entropy.calculate"),
            ProblemFilters.exclude[IncompatibleMethTypeProblem](
              "org.apache.spark.mllib.tree.impurity.Variance.calculate")
          ) ++
          Seq( // Package-private classes removed in SPARK-2341
            ProblemFilters.exclude[MissingClassProblem]("org.apache.spark.mllib.util.BinaryLabelParser"),
            ProblemFilters.exclude[MissingClassProblem]("org.apache.spark.mllib.util.BinaryLabelParser$"),
            ProblemFilters.exclude[MissingClassProblem]("org.apache.spark.mllib.util.LabelParser"),
            ProblemFilters.exclude[MissingClassProblem]("org.apache.spark.mllib.util.LabelParser$"),
            ProblemFilters.exclude[MissingClassProblem]("org.apache.spark.mllib.util.MulticlassLabelParser"),
            ProblemFilters.exclude[MissingClassProblem]("org.apache.spark.mllib.util.MulticlassLabelParser$")
          ) ++
          Seq( // package-private classes removed in MLlib
            ProblemFilters.exclude[MissingMethodProblem](
              "org.apache.spark.mllib.regression.GeneralizedLinearAlgorithm.org$apache$spark$mllib$regression$GeneralizedLinearAlgorithm$$prependOne")
          ) ++
          Seq( // new Vector methods in MLlib (binary compatible assuming users do not implement Vector)
            ProblemFilters.exclude[MissingMethodProblem]("org.apache.spark.mllib.linalg.Vector.copy")
          ) ++
          Seq( // synthetic methods generated in LabeledPoint
            ProblemFilters.exclude[MissingTypesProblem]("org.apache.spark.mllib.regression.LabeledPoint$"),
            ProblemFilters.exclude[IncompatibleMethTypeProblem]("org.apache.spark.mllib.regression.LabeledPoint.apply"),
            ProblemFilters.exclude[MissingMethodProblem]("org.apache.spark.mllib.regression.LabeledPoint.toString")
          ) ++
          Seq ( // Scala 2.11 compatibility fix
            ProblemFilters.exclude[MissingMethodProblem]("org.apache.spark.streaming.StreamingContext.<init>$default$2")
          )
        case v if v.startsWith("1.0") =>
          Seq(
            MimaBuild.excludeSparkPackage("api.java"),
            MimaBuild.excludeSparkPackage("mllib"),
            MimaBuild.excludeSparkPackage("streaming")
          ) ++
          MimaBuild.excludeSparkClass("rdd.ClassTags") ++
          MimaBuild.excludeSparkClass("util.XORShiftRandom") ++
          MimaBuild.excludeSparkClass("graphx.EdgeRDD") ++
          MimaBuild.excludeSparkClass("graphx.VertexRDD") ++
          MimaBuild.excludeSparkClass("graphx.impl.GraphImpl") ++
          MimaBuild.excludeSparkClass("graphx.impl.RoutingTable") ++
          MimaBuild.excludeSparkClass("graphx.util.collection.PrimitiveKeyOpenHashMap") ++
          MimaBuild.excludeSparkClass("graphx.util.collection.GraphXPrimitiveKeyOpenHashMap") ++
          MimaBuild.excludeSparkClass("mllib.recommendation.MFDataGenerator") ++
          MimaBuild.excludeSparkClass("mllib.optimization.SquaredGradient") ++
          MimaBuild.excludeSparkClass("mllib.regression.RidgeRegressionWithSGD") ++
          MimaBuild.excludeSparkClass("mllib.regression.LassoWithSGD") ++
          MimaBuild.excludeSparkClass("mllib.regression.LinearRegressionWithSGD")
        case _ => Seq()
      }
}<|MERGE_RESOLUTION|>--- conflicted
+++ resolved
@@ -75,7 +75,6 @@
               "org.apache.spark.mllib.linalg.Matrix.numActives")
           ) ++ Seq(
             // SPARK-8914 Remove RDDApi
-<<<<<<< HEAD
             ProblemFilters.exclude[MissingClassProblem]("org.apache.spark.sql.RDDApi")
           ) ++ Seq(
             // SPARK-7292 Provide operator to truncate lineage cheaply
@@ -83,9 +82,6 @@
               "org.apache.spark.rdd.RDDCheckpointData"),
             ProblemFilters.exclude[AbstractClassProblem](
               "org.apache.spark.rdd.CheckpointRDD")
-=======
-            ProblemFilters.exclude[MissingClassProblem](
-            "org.apache.spark.sql.RDDApi")
           ) ++ Seq(
             // SPARK-8701 Add input metadata in the batch page.
             ProblemFilters.exclude[MissingClassProblem](
@@ -104,7 +100,6 @@
               "org.apache.spark.api.r.StringRRDD.this"),
             ProblemFilters.exclude[MissingMethodProblem](
               "org.apache.spark.api.r.BaseRRDD.this")
->>>>>>> 0aed38e4
           )
 
         case v if v.startsWith("1.4") =>
